import logging
import os
import sys
import tempfile
from contextlib import contextmanager
from typing import Generator, Optional, Union

import skein
import torch
import torch.distributed as dist
import torch.multiprocessing as mp
import webdataset as wds
from cluster_pack import filesystem
from torch.nn.parallel import DistributedDataParallel as DDP
from torch.utils.data.distributed import DistributedSampler
from torch.utils.tensorboard import SummaryWriter

from tf_yarn import _internal, event, tensorboard
from tf_yarn._task_commons import (
    _get_cluster_tasks,
    _get_experiment,
    get_task_description,
    setup_logging,
)
from tf_yarn.pytorch.experiment import DataLoaderArgs, PytorchExperiment

setup_logging()


_logger = logging.getLogger(__name__)

MASTER_ADDR = "MASTER_ADDR"
MASTER_PORT = "MASTER_PORT"
PYTORCH_DPP_RANK = "PYTORCH_DPP_RANK"


def _log_sys_info() -> None:
    _logger.info(f"Python {sys.version}")
    _logger.info(f"Skein {skein.__version__}")
    _logger.info(f"Pytorch {torch.__version__}")


def _create_dataloader(
    dataset: Union[torch.utils.data.Dataset, wds.WebDataset, wds.DataPipeline],
    dataloader_args: DataLoaderArgs,
) -> Union[torch.utils.data.DataLoader, wds.WebLoader]:
    if isinstance(dataset, (wds.WebDataset, wds.DataPipeline)):
        return wds.WebLoader(
            dataset,
            batch_size=dataloader_args.batch_size,
            num_workers=dataloader_args.num_workers,
            pin_memory=dataloader_args.pin_memory,
            drop_last=dataloader_args.drop_last,
            timeout=dataloader_args.timeout,
            prefetch_factor=dataloader_args.prefetch_factor,
            persistent_workers=dataloader_args.persistent_workers,
            shuffle=dataloader_args.shuffle,
        )
    sampler: Optional[DistributedSampler] = (
        DistributedSampler(dataset, shuffle=dataloader_args.shuffle)
        if not isinstance(dataset, torch.utils.data.IterableDataset)
        else None
    )
    if not dataloader_args.drop_last:
        _logger.error(
            "/!\\ Not dropping the last batch could result in a smaller "
            "batch size which could block your distributed training when aggregating "
            "tensors with allreduce/allgather. It will cause a memory corruption on "
            "the worker processing the smaller batch size and your training will fail "
            "or simply freeze. We strongly encourage setting DataLoaderArgs.drop_last "
            "to True"
        )
    return torch.utils.data.DataLoader(
<<<<<<< HEAD
        dataset,
        sampler=sampler,
        batch_size=dataloader_args.batch_size,
        num_workers=dataloader_args.num_workers,
        pin_memory=dataloader_args.pin_memory,
        drop_last=dataloader_args.drop_last,
        timeout=dataloader_args.timeout,
        prefetch_factor=dataloader_args.prefetch_factor,
        shuffle=dataloader_args.shuffle,
=======
        dataset, sampler=sampler, batch_size=dataloader_args.batch_size,
        num_workers=dataloader_args.num_workers, pin_memory=dataloader_args.pin_memory,
        drop_last=dataloader_args.drop_last, timeout=dataloader_args.timeout,
        prefetch_factor=dataloader_args.prefetch_factor, shuffle=False,
        collate_fn=dataloader_args.collate_fn
>>>>>>> d4c05133
    )


def _train(device: int, rank: int, world_size: int, collective_ops_backend: str) -> None:
    os.environ["NCCL_DEBUG"] = "INFO"
    _logger.info(f"[{os.getpid()}] device: {device}; rank: {rank}")
    os.environ[PYTORCH_DPP_RANK] = str(rank)

    client = skein.ApplicationClient.from_current()
    _setup_master(client, rank)

    dist.init_process_group(collective_ops_backend, rank=rank, world_size=world_size)

    experiment = _get_experiment(client)
    assert isinstance(experiment, PytorchExperiment)
    model = experiment.model.to(device)
    ddp_kwargs = experiment.ddp_args._asdict() if experiment.ddp_args else {}
    ddp_model = DDP(model, device_ids=[device], **ddp_kwargs)

    trainloader = _create_dataloader(experiment.train_dataset, experiment.dataloader_args)

    with tempfile.TemporaryDirectory() as tmp:
        tb_writer = SummaryWriter(tmp)
        experiment.main_fn(ddp_model, trainloader, f"cuda:{device}", rank, tb_writer)
        tb_writer.flush()
        tb_writer.close()

        if experiment.tensorboard_hdfs_dir:
            worker_tb_dir = os.path.join(experiment.tensorboard_hdfs_dir, f"worker{rank}")
            _upload_tensorboard_on_hdfs(tmp, worker_tb_dir)

    dist.destroy_process_group()
    _logger.info("Done training")


@contextmanager
def _tensorboard(
    tensorboard_dir: str, client: skein.ApplicationClient
) -> Generator[None, None, None]:
    task_type, task_id = get_task_description()

    thread = _internal.MonitoredThread(
        name=f"{task_type}:{task_id}",
        target=tensorboard.start_tf_board,
        args=(client, tensorboard_dir),
        daemon=True,
    )
    thread.start()

    yield

    timeout = tensorboard.get_termination_timeout()
    thread.join(timeout)


def _upload_tensorboard_on_hdfs(local_dir: str, hdfs_dir: str) -> None:
    resolved_fs, _ = filesystem.resolve_filesystem_and_path(hdfs_dir)
    if not resolved_fs.exists(hdfs_dir):
        resolved_fs.mkdir(hdfs_dir)
    for f in os.listdir(local_dir):
        hdfs_file_path = os.path.join(hdfs_dir, f)
        local_file_path = os.path.join(local_dir, f)
        resolved_fs.put(local_file_path, hdfs_file_path)


def _setup_master(client: skein.ApplicationClient, rank: int) -> None:
    if rank == 0:
        with _internal.reserve_sock_addr() as host_port:
            event.broadcast(client, MASTER_ADDR, host_port[0])
            event.broadcast(client, MASTER_PORT, str(host_port[1]))
            os.environ[MASTER_ADDR] = host_port[0]
            os.environ[MASTER_PORT] = str(host_port[1])
    else:
        master_addr = event.wait(client, MASTER_ADDR)
        master_port = event.wait(client, MASTER_PORT)
        os.environ[MASTER_ADDR] = master_addr
        os.environ[MASTER_PORT] = master_port


def _get_device(worker_id: int) -> int:
    if torch.cuda.is_available():
        n_gpus = torch.cuda.device_count()
        gpu_id = worker_id % n_gpus
        return gpu_id
    else:
        raise RuntimeError("Multi-CPU training is not supported yet")


def _get_collective_ops_backend(n_workers_per_executor: int) -> str:
    # If a GPU is used by multiple workers, using NCCL can result in a deadlock
    # So in this case, we use gloo for collective ops
    return "nccl" if n_workers_per_executor <= torch.cuda.device_count() else "gloo"


def main() -> None:
    _log_sys_info()
    task_type, task_id = get_task_description()

    client = skein.ApplicationClient.from_current()
    experiment = _get_experiment(client)
    assert isinstance(experiment, PytorchExperiment)
    cluster_tasks = _get_cluster_tasks(client)
    n_workers_per_executor = experiment.n_workers_per_executor

    world_size = len([t for t in cluster_tasks if "worker" in t]) * n_workers_per_executor
    _logger.info(
        f"Task type: {task_type}; Task id: {task_id};"
        f"World_size: {world_size}: Cluster tasks: {cluster_tasks}"
    )

    if n_workers_per_executor > 1:
        workers = list()
        mp.set_start_method("spawn", force=True)
        for n in range(n_workers_per_executor):
            worker = mp.Process(
                target=_train,
                args=(
                    _get_device(n),
                    (task_id * n_workers_per_executor) + n,
                    world_size,
                    _get_collective_ops_backend(n_workers_per_executor),
                ),
            )
            worker.start()
            workers.append(worker)

        for worker in workers:
            worker.join()
    else:
        _train(0, task_id, world_size, "nccl")


if __name__ == "__main__":
    main()<|MERGE_RESOLUTION|>--- conflicted
+++ resolved
@@ -71,7 +71,6 @@
             "to True"
         )
     return torch.utils.data.DataLoader(
-<<<<<<< HEAD
         dataset,
         sampler=sampler,
         batch_size=dataloader_args.batch_size,
@@ -81,13 +80,7 @@
         timeout=dataloader_args.timeout,
         prefetch_factor=dataloader_args.prefetch_factor,
         shuffle=dataloader_args.shuffle,
-=======
-        dataset, sampler=sampler, batch_size=dataloader_args.batch_size,
-        num_workers=dataloader_args.num_workers, pin_memory=dataloader_args.pin_memory,
-        drop_last=dataloader_args.drop_last, timeout=dataloader_args.timeout,
-        prefetch_factor=dataloader_args.prefetch_factor, shuffle=False,
         collate_fn=dataloader_args.collate_fn
->>>>>>> d4c05133
     )
 
 
